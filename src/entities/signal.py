"""
Entity (model) definitions for signal objects.
"""

from pydantic import ConfigDict, Field, field_validator, model_validator

from . import utils
from .base import BaseEntity

__all__ = ["Signal"]


class Signal(BaseEntity):
    """The signal entity model used in the database and API endpoints."""

    created_unit: str | None = Field(default=None)
    url: str | None = Field(default=None)
    relevance: str | None = Field(default=None)
    keywords: list[str] | None = Field(
        default=None,
        description="Use up to 3 clear, simple keywords for ease of searchability.",
    )
    location: str | None = Field(
        default=None,
        description="Region and/or country for which this signal has greatest relevance.",
    )
    secondary_location: list[str] | None = Field(
        default=None,
        description="Additional regions and/or countries for which this signal has relevance.",
    )
    score: utils.Score | None = Field(default=None)
    connected_trends: list[int] | None = Field(
        default=None,
        description="IDs of trends connected to this signal.",
    )
    favorite: bool = Field(
        default=False,
        description="Whether the current user has favorited this signal.",
    )
    is_draft: bool = Field(
        default=True,
        description="Whether the signal is in draft state or published.",
    )
    collaborators: list[str] | None = Field(
        default=None,
        description="List of user emails or group IDs that have editing access to this signal.",
    )

    @model_validator(mode='before')
    @classmethod
    def convert_secondary_location(cls, data):
        """Convert string secondary_location to a list before validation."""
        if isinstance(data, dict) and 'secondary_location' in data:
            if isinstance(data['secondary_location'], str):
                data['secondary_location'] = [data['secondary_location']]
        return data

    model_config = ConfigDict(
        json_schema_extra={
            "example": {
<<<<<<< HEAD
=======
                "id": 1,
                "created_unit": "HQ",
>>>>>>> 66dc2487
                "url": "https://undp.medium.com/the-cost-of-corruption-a827306696fb",
                "relevance": "Of the approximately US$13 trillion that governments spend on public spending, up to 25 percent is lost to corruption.",
                "keywords": ["economy", "governance"],
                "location": "Global",
<<<<<<< HEAD
                "favorite": False,
                "is_draft": True,
                "collaborators": ["john.doe@undp.org", "group:1"]
=======
                "secondary_location": ["Africa", "Asia"],
                "score": None,
                "connected_trends": [101, 102],
                "favorite": False
>>>>>>> 66dc2487
            }
        }
    )<|MERGE_RESOLUTION|>--- conflicted
+++ resolved
@@ -58,25 +58,18 @@
     model_config = ConfigDict(
         json_schema_extra={
             "example": {
-<<<<<<< HEAD
-=======
                 "id": 1,
                 "created_unit": "HQ",
->>>>>>> 66dc2487
                 "url": "https://undp.medium.com/the-cost-of-corruption-a827306696fb",
                 "relevance": "Of the approximately US$13 trillion that governments spend on public spending, up to 25 percent is lost to corruption.",
                 "keywords": ["economy", "governance"],
                 "location": "Global",
-<<<<<<< HEAD
                 "favorite": False,
                 "is_draft": True,
                 "collaborators": ["john.doe@undp.org", "group:1"]
-=======
                 "secondary_location": ["Africa", "Asia"],
                 "score": None,
                 "connected_trends": [101, 102],
-                "favorite": False
->>>>>>> 66dc2487
             }
         }
     )