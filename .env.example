# Authentication
TENANT_ID="<microsoft-entra-tenant-id>"
CLIENT_ID="<app-id>"
API_KEY="<strong-password>" # for accessing "public" endpoints

# Database and Storage
DB_CONNECTION="postgresql://<user>:<password>@<host>:5432/<staging|production>"
SAS_URL="https://<account-name>.blob.core.windows.net/<container-name>?<sas-token>"

# Azure OpenAI, only required for `/signals/generation`
AZURE_OPENAI_ENDPOINT="https://<subdomain>.openai.azure.com/"
AZURE_OPENAI_API_KEY="<api-key>"

# Testing, only required to run tests, must be a valid token of a regular user
<<<<<<< HEAD
API_JWT="<json-token>"
=======
API_JWT="<json-token>"
# Email Configuration
MS_FROM_EMAIL=futureofdevelopment@undp.org
EMAIL_SERVICE_TYPE=ms_graph

# SendGrid Configuration (if using SendGrid email service)
SENDGRID_API_KEY=
SENDGRID_FROM_EMAIL=

# Azure Authentication
TENANT_ID=
CLIENT_ID=

# API Authentication
API_KEY=
API_JWT=

# Database Connection
DB_CONNECTION=

# Azure Storage
SAS_URL=

# Azure OpenAI Configuration
AZURE_OPENAI_ENDPOINT=
AZURE_OPENAI_API_KEY= 
>>>>>>> 42f60868
<|MERGE_RESOLUTION|>--- conflicted
+++ resolved
@@ -12,9 +12,6 @@
 AZURE_OPENAI_API_KEY="<api-key>"
 
 # Testing, only required to run tests, must be a valid token of a regular user
-<<<<<<< HEAD
-API_JWT="<json-token>"
-=======
 API_JWT="<json-token>"
 # Email Configuration
 MS_FROM_EMAIL=futureofdevelopment@undp.org
@@ -40,5 +37,4 @@
 
 # Azure OpenAI Configuration
 AZURE_OPENAI_ENDPOINT=
-AZURE_OPENAI_API_KEY= 
->>>>>>> 42f60868
+AZURE_OPENAI_API_KEY= 